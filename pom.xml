<?xml version="1.0" encoding="UTF-8"?>
<!--
  Copyright © 2016 Cask Data, Inc.

  Licensed under the Apache License, Version 2.0 (the "License"); you may not
  use this file except in compliance with the License. You may obtain a copy of
  the License at

  http://www.apache.org/licenses/LICENSE-2.0

  Unless required by applicable law or agreed to in writing, software
  distributed under the License is distributed on an "AS IS" BASIS, WITHOUT
  WARRANTIES OR CONDITIONS OF ANY KIND, either express or implied. See the
  License for the specific language governing permissions and limitations under
  the License.
  -->
<project xmlns:xsi="http://www.w3.org/2001/XMLSchema-instance" xmlns="http://maven.apache.org/POM/4.0.0"
         xsi:schemaLocation="http://maven.apache.org/POM/4.0.0 http://maven.apache.org/xsd/maven-4.0.0.xsd">

  <name>Mainframe Reader Plugins</name>
  <groupId>co.cask.hydrator</groupId>
  <artifactId>mainframe-reader-plugins</artifactId>
  <modelVersion>4.0.0</modelVersion>
<<<<<<< HEAD
  <version>1.7.0-SNAPSHOT</version>
=======
  <version>1.6.3-SNAPSHOT</version>
>>>>>>> dc9f277c

  <licenses>
    <license>
      <name>The Apache Software License, Version 2.0</name>
      <url>http://www.apache.org/licenses/LICENSE-2.0.txt</url>
      <distribution>repo</distribution>
      <comments>A business-friendly OSS license</comments>
    </license>
  </licenses>

  <developers>
    <developer>
      <name>Cask Data</name>
      <email>cask-dev@googlegroups.com</email>
      <organization>Cask Data, Inc.</organization>
      <organizationUrl>http://www.cdap.io</organizationUrl>
    </developer>
  </developers>

  <scm>
    <connection>scm:git:https://github.com/hydrator/mainframe-reader.git</connection>
    <developerConnection>scm:git:git@github.com:hydrator/mainframe-reader.git</developerConnection>
    <url>https://github.com/hydrator/mainframe-reader.git</url>
    <tag>HEAD</tag>
  </scm>

  <distributionManagement>
    <repository>
      <id>sonatype.release</id>
      <url>https://oss.sonatype.org/service/local/staging/deploy/maven2</url>
    </repository>
    <snapshotRepository>
      <id>sonatype.snapshots</id>
      <url>https://oss.sonatype.org/content/repositories/snapshots</url>
    </snapshotRepository>
    <site>
      <id>cask</id>
      <url>http://cask.co</url>
    </site>
  </distributionManagement>

  <issueManagement>
    <url>https://issues.cask.co/browse/HYDRATOR</url>
  </issueManagement>
  <properties>
    <jrecord.version>0.80.8</jrecord.version>
    <cb2xml.version>0.80.8-jrecord</cb2xml.version>
    <main.basedir>${project.basedir}</main.basedir>
    <cdap.version>4.1.0</cdap.version>
    <hadoop.version>2.3.0</hadoop.version>
    <hydrator.version>1.7.0</hydrator.version>
    <widgets.dir>widgets</widgets.dir>
    <docs.dir>docs</docs.dir>
    <app.parents>system:cdap-etl-batch[4.1.0-SNAPSHOT,5.0.0-SNAPSHOT),system:cdap-etl-realtime[4.1.0-SNAPSHOT,5.0.0-SNAPSHOT),system:cdap-data-pipeline[4.1.0-SNAPSHOT,5.0.0-SNAPSHOT),system:cdap-data-streams[4.1.0-SNAPSHOT,5.0.0-SNAPSHOT)</app.parents>
    <!-- this is here because project.basedir evaluates to null in the script build step -->
    <main.basedir>${project.basedir}</main.basedir>
  </properties>

  <repositories>
    <repository>
      <id>project.local</id>
      <name>project</name>
      <url>file:${project.basedir}/repo</url>
    </repository>
  </repositories>

  <dependencies>
    <dependency>
      <groupId>co.cask.cdap</groupId>
      <artifactId>cdap-api</artifactId>
      <version>${cdap.version}</version>
      <scope>provided</scope>
    </dependency>
    <dependency>
      <groupId>co.cask.cdap</groupId>
      <artifactId>cdap-etl-api</artifactId>
      <version>${cdap.version}</version>
      <scope>provided</scope>
    </dependency>
    <dependency>
      <groupId>co.cask.cdap</groupId>
      <artifactId>cdap-unit-test</artifactId>
      <version>${cdap.version}</version>
      <scope>test</scope>
        <exclusions>
          <exclusion>
            <groupId>asm</groupId>
            <artifactId>asm</artifactId>
          </exclusion>
       </exclusions>
    </dependency>
    <dependency>
      <groupId>com.google.guava</groupId>
      <artifactId>guava</artifactId>
      <version>13.0.1</version>
    </dependency>
    <dependency>
      <groupId>org.apache.hadoop</groupId>
      <artifactId>hadoop-common</artifactId>
      <version>${hadoop.version}</version>
      <scope>provided</scope>
    </dependency>
    <dependency>
      <groupId>net.sf.JRecord</groupId>
      <artifactId>JRecord</artifactId>
      <version>${jrecord.version}</version>
      <scope>system</scope>
      <systemPath>${project.basedir}/repo/JRecord-0.80.8.jar</systemPath>
    </dependency>
    <dependency>
      <groupId>net.sf.cb2xml</groupId>
      <artifactId>cb2xml</artifactId>
      <version>${cb2xml.version}</version>
      <scope>system</scope>
      <systemPath>${project.basedir}/repo/cb2xml-0.80.8-jrecord.jar</systemPath>
    </dependency>
    <dependency>
      <groupId>org.apache.hadoop</groupId>
      <artifactId>hadoop-mapreduce-client-core</artifactId>
      <version>${hadoop.version}</version>
      <scope>provided</scope>
    </dependency>
    <dependency>
      <groupId>co.cask.cdap</groupId>
      <artifactId>hydrator-test</artifactId>
      <version>${cdap.version}</version>
      <scope>test</scope>
    </dependency>
    <dependency>
      <groupId>co.cask.cdap</groupId>
      <artifactId>cdap-proto</artifactId>
      <version>${cdap.version}</version>
      <scope>provided</scope>
    </dependency>
    <dependency>
      <groupId>co.cask.cdap</groupId>
      <artifactId>cdap-formats</artifactId>
      <version>${cdap.version}</version>
      <scope>provided</scope>
    </dependency>
    <dependency>
      <groupId>co.cask.cdap</groupId>
      <artifactId>cdap-etl-proto</artifactId>
      <version>${cdap.version}</version>
      <scope>provided</scope>
    </dependency>
    <dependency>
      <groupId>co.cask.cdap</groupId>
      <artifactId>cdap-etl-batch</artifactId>
      <version>${cdap.version}</version>
      <scope>provided</scope>
    </dependency>
    <dependency>
      <groupId>co.cask.cdap</groupId>
      <artifactId>cdap-data-pipeline</artifactId>
      <version>${cdap.version}</version>
      <scope>provided</scope>
    </dependency>
    <dependency>
      <groupId>commons-io</groupId>
      <artifactId>commons-io</artifactId>
      <version>1.4</version>
    </dependency>
    <dependency>
      <groupId>commons-codec</groupId>
      <artifactId>commons-codec</artifactId>
      <version>1.6</version>
    </dependency>
    <dependency>
      <groupId>co.cask.hydrator</groupId>
      <artifactId>hydrator-common</artifactId>
      <version>${hydrator.version}</version>
    </dependency>
  </dependencies>

  <build>
    <pluginManagement>
      <plugins>
      </plugins>
    </pluginManagement>
    <plugins>
      <plugin>
        <groupId>org.apache.maven.plugins</groupId>
        <artifactId>maven-compiler-plugin</artifactId>
        <version>3.1</version>
        <configuration>
          <source>1.7</source>
          <target>1.7</target>
        </configuration>
      </plugin>
      <plugin>
        <groupId>org.apache.maven.plugins</groupId>
        <artifactId>maven-surefire-plugin</artifactId>
        <version>2.14.1</version>
        <configuration>
          <argLine>-Xmx3g -Djava.awt.headless=true -XX:MaxPermSize=256m -XX:+UseConcMarkSweepGC -Djava.net.preferIPv4Stack=true</argLine>
          <redirectTestOutputToFile>${surefire.redirectTestOutputToFile}</redirectTestOutputToFile>
          <reuseForks>false</reuseForks>
          <reportFormat>plain</reportFormat>
          <systemPropertyVariables>
            <java.io.tmpdir>${project.build.directory}</java.io.tmpdir>
          </systemPropertyVariables>
          <includes>
            <include>**/*TestsSuite.java</include>
            <include>**/*TestSuite.java</include>
            <include>**/Test*.java</include>
            <include>**/*Test.java</include>
            <include>**/*TestCase.java</include>
          </includes>
          <excludes>
            <exclude>**/*TestRun.java</exclude>
          </excludes>
        </configuration>
        <dependencies>
          <dependency>
            <groupId>org.apache.maven.surefire</groupId>
            <artifactId>surefire-junit47</artifactId>
            <version>2.14</version>
          </dependency>
        </dependencies>
      </plugin>
      <plugin>
        <groupId>org.apache.rat</groupId>
        <artifactId>apache-rat-plugin</artifactId>
        <version>0.10</version>
        <dependencies>
          <dependency>
            <groupId>org.apache.maven.doxia</groupId>
            <artifactId>doxia-core</artifactId>
            <version>1.6</version>
            <exclusions>
              <exclusion>
                <groupId>xerces</groupId>
                <artifactId>xercesImpl</artifactId>
              </exclusion>
            </exclusions>
          </dependency>
        </dependencies>
        <executions>
          <execution>
            <id>rat-check</id>
            <phase>validate</phase>
            <goals>
              <goal>check</goal>
            </goals>
            <configuration>
              <excludes>
                <exclude>LICENSE*.txt</exclude>
                <!-- This file should be not be there, but I am excluding it for now -->
                <exclude>*.rst</exclude>
                <exclude>*.md</exclude>
                <exclude>**/*.cdap</exclude>
                <exclude>**/*.yaml</exclude>
                <exclude>**/*.md</exclude>
                <exclude>logs/**</exclude>
                <exclude>.git/**</exclude>
                <exclude>.idea/**</exclude>
                <exclude>**/grok/patterns/**</exclude>
                <exclude>conf/**</exclude>
                <exclude>data/**</exclude>
                <exclude>plugins/**</exclude>
                <exlcude>**/*.patch</exlcude>
                <exclude>**/logrotate.d/**</exclude>
                <exclude>**/limits.d/**</exclude>
                <exclude>**/*.json</exclude>
                <exclude>**/*.json.template</exclude>
                <exclude>**/MANIFEST.MF</exclude>
                <!-- exclude any hack classes -->
                <exclude>**/org/apache/hadoop/**</exclude>
                <!-- exclude resource files-->
                <exclude>**/resources/**</exclude>
              </excludes>
            </configuration>
          </execution>
        </executions>
      </plugin>
      <plugin>
        <groupId>org.apache.maven.plugins</groupId>
        <artifactId>maven-checkstyle-plugin</artifactId>
        <version>2.17</version>
        <executions>
          <execution>
            <id>validate</id>
            <phase>process-test-classes</phase>
            <configuration>
              <configLocation>checkstyle.xml</configLocation>
              <suppressionsLocation>suppressions.xml</suppressionsLocation>
              <encoding>UTF-8</encoding>
              <consoleOutput>true</consoleOutput>
              <failsOnError>true</failsOnError>
              <includeTestSourceDirectory>true</includeTestSourceDirectory>
              <excludes>**/org/apache/cassandra/**,**/org/apache/hadoop/**</excludes>
            </configuration>
            <goals>
              <goal>check</goal>
            </goals>
          </execution>
        </executions>
        <dependencies>
          <dependency>
            <groupId>com.puppycrawl.tools</groupId>
            <artifactId>checkstyle</artifactId>
            <version>6.19</version>
          </dependency>
        </dependencies>
      </plugin>
      <plugin>
        <groupId>org.apache.maven.plugins</groupId>
        <artifactId>maven-antrun-plugin</artifactId>
        <version>1.7</version>
        <executions>
          <!-- Create the config file for artifact which can be used to deploy the artifact.
               Sets the parents field to system:cdap-etl-batch and system:cdap-etl-realtime with whatever
               version range is set in the app.parents property.
               also sets a widget and doc property for each file contained in the widgets and docs directories. -->
          <execution>
            <id>create-artifact-config</id>
            <phase>prepare-package</phase>
            <configuration>
              <target>
                <script language="javascript"> <![CDATA[
                  // for some reason, project.basedir evaluates to null if we just get the property here.
                  // so we set main.basedir to project.basedir in the pom properties, then main.basedir is used here
                  // where it evaluates correctly for whatever reason
                  var baseDir = project.getProperty("main.basedir");
                  var targetDir = project.getProperty("project.build.directory");
                  var artifactId = project.getProperty("project.artifactId");
                  var version = project.getProperty("project.version");
                  var cfgFile = new java.io.File(targetDir, artifactId + "-" + version + ".json");
                  if (!cfgFile.exists()) {
                    cfgFile.createNewFile();
                  }
                  var parents = project.getProperty("app.parents").split(",");
                  var config = {
                    "parents": [ ],
                    "properties": {}
                  }
                  for (i = 0; i < parents.length; i+=2) {
                    // because name1[lo,hi],name2[lo,hi] gets split into "name1[lo", "hi]", "name2[lo", "hi]"
                    // so we have to combine them again
                    config.parents.push(parents[i] + "," + parents[i+1]);
                  }
                  // look in widgets directory for widget config for each plugin
                  var widgetsDir = new java.io.File(baseDir, project.getProperty("widgets.dir"));
                  if (widgetsDir.isDirectory()) {
                    var widgetsFiles = widgetsDir.listFiles();
                    for (i = 0; i < widgetsFiles.length; i++) {
                      var widgetsFile = widgetsFiles[i];
                      if (widgetsFile.isFile()) {
                        var propertyName = "widgets." + widgetsFile.getName();
                        // if the filename ends with .json
                        if (propertyName.indexOf(".json", propertyName.length - 5) !== -1) {
                          // strip the .json
                          propertyName = propertyName.slice(0, -5);
                          var contents = new java.lang.String(java.nio.file.Files.readAllBytes(widgetsFile.toPath()), java.nio.charset.StandardCharsets.UTF_8);
                          var contentsAsJson = JSON.parse(contents);
                          config.properties[propertyName] = JSON.stringify(contentsAsJson);
                        }
                      }
                    }
                  }
                  // look in the docs directory for docs for each plugin
                  var docsDir = new java.io.File(baseDir, project.getProperty("docs.dir"));
                  if (docsDir.isDirectory()) {
                    var docFiles = docsDir.listFiles();
                    for (i = 0; i < docFiles.length; i++) {
                      var docFile = docFiles[i];
                      if (docFile.isFile()) {
                        var propertyName = "doc." + docFile.getName();
                        // if the filename ends with .md
                        if (propertyName.indexOf(".md", propertyName.length - 3) !== -1) {
                          // strip the extension
                          propertyName = propertyName.slice(0, -3);
                          var contents = new java.lang.String(java.nio.file.Files.readAllBytes(docFile.toPath()), java.nio.charset.StandardCharsets.UTF_8);
                          config.properties[propertyName] = contents + "";
                        }
                      }
                    }
                  }
                  var fw = new java.io.BufferedWriter(new java.io.FileWriter(cfgFile.getAbsoluteFile()));
                  fw.write(JSON.stringify(config, null, 2));
                  fw.close();
                ]]></script>
              </target>
            </configuration>
            <goals>
              <goal>run</goal>
            </goals>
          </execution>
        </executions>
      </plugin>
      <plugin>
        <groupId>org.apache.felix</groupId>
        <artifactId>maven-bundle-plugin</artifactId>
        <version>2.3.7</version>
        <extensions>true</extensions>
        <configuration>
          <instructions>
            <_exportcontents>co.cask.hydrator.plugin.batch.*</_exportcontents>
            <Embed-Dependency>*;inline=false;scope=compile|system</Embed-Dependency>
            <Embed-Transitive>true</Embed-Transitive>
            <Embed-Directory>lib</Embed-Directory>
            <!--Only @Plugin classes in the export packages will be included as plugin-->
          </instructions>
        </configuration>
        <executions>
          <execution>
            <phase>package</phase>
            <goals>
              <goal>bundle</goal>
            </goals>
          </execution>
        </executions>
      </plugin>
    </plugins>
  </build>

</project>
<|MERGE_RESOLUTION|>--- conflicted
+++ resolved
@@ -21,11 +21,7 @@
   <groupId>co.cask.hydrator</groupId>
   <artifactId>mainframe-reader-plugins</artifactId>
   <modelVersion>4.0.0</modelVersion>
-<<<<<<< HEAD
   <version>1.7.0-SNAPSHOT</version>
-=======
-  <version>1.6.3-SNAPSHOT</version>
->>>>>>> dc9f277c
 
   <licenses>
     <license>
